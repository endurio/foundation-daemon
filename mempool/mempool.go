--- conflicted
+++ resolved
@@ -86,9 +86,6 @@
 	// associated with.
 	ChainParams *chaincfg.Params
 
-	// NewestHash defines the function to retrieve the newest sha.
-	NewestHash func() (*chainhash.Hash, int64, error)
-
 	// NextStakeDifficulty defines the function to retrieve the stake
 	// difficulty for the block after the current best block.
 	//
@@ -99,9 +96,20 @@
 	// transaction output information.
 	FetchUtxoView func(*dcrutil.Tx, bool) (*blockchain.UtxoViewpoint, error)
 
+	// BlockByHash defines the function use to fetch the block identified
+	// by the given hash.
+	BlockByHash func(*chainhash.Hash) (*dcrutil.Block, error)
+
+	// BestHash defines the function to use to access the block hash of
+	// the current best chain.
+	BestHash func() *chainhash.Hash
+
 	// BestHeight defines the function to use to access the block height of
 	// the current best chain.
-	BestHeight func() int32
+	BestHeight func() int64
+
+	// SubsidyCache defines a subsidy cache to use.
+	SubsidyCache *blockchain.SubsidyCache
 
 	// SigCache defines a signature cache to use.
 	SigCache *txscript.SigCache
@@ -682,8 +690,7 @@
 //
 // This function MUST be called with the mempool lock held (for reads).
 func (mp *TxPool) fetchInputUtxos(tx *dcrutil.Tx) (*blockchain.UtxoViewpoint, error) {
-	best := mp.cfg.Chain.BestSnapshot()
-	tv := mp.IsTxTreeValid(best.Hash)
+	tv := mp.IsTxTreeValid(mp.cfg.BestHash())
 	utxoView, err := mp.cfg.FetchUtxoView(tx, tv)
 	if err != nil {
 		return nil, err
@@ -722,8 +729,7 @@
 	// for the regular transaction tree. Search that if the
 	// user indicates too, as well.
 	if includeRecentBlock {
-		best := mp.cfg.Chain.BestSnapshot()
-		bl, err := mp.cfg.Chain.BlockByHash(best.Hash)
+		bl, err := mp.cfg.BlockByHash(mp.cfg.BestHash())
 		if err != nil {
 			return nil, err
 		}
@@ -1131,8 +1137,7 @@
 	}
 
 	// Add to transaction pool.
-<<<<<<< HEAD
-	mp.addTransaction(utxoView, tx, txType, best.Height, txFee)
+	mp.addTransaction(utxoView, tx, txType, bestHeight, txFee)
 
 	// If it's an SSGen (vote), insert it into the list of
 	// votes.
@@ -1144,9 +1149,6 @@
 			return nil, err
 		}
 	}
-=======
-	mp.addTransaction(utxoView, tx, bestHeight, txFee)
->>>>>>> 641182b2
 
 	log.Debugf("Accepted transaction %v (pool size: %v)", txHash,
 		len(mp.pool))
@@ -1558,6 +1560,6 @@
 		orphansByPrev: make(map[chainhash.Hash]map[chainhash.Hash]*dcrutil.Tx),
 		outpoints:     make(map[wire.OutPoint]*dcrutil.Tx),
 		votes:         make(map[chainhash.Hash][]*VoteTx),
-		subsidyCache:  cfg.Chain.FetchSubsidyCache(),
+		subsidyCache:  cfg.SubsidyCache,
 	}
 }