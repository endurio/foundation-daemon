--- conflicted
+++ resolved
@@ -1,9 +1,5 @@
-<<<<<<< HEAD
-// Copyright (c) 2015 The btcsuite developers
+// Copyright (c) 2015-2016 The btcsuite developers
 // Copyright (c) 2016 The Decred developers
-=======
-// Copyright (c) 2015-2016 The btcsuite developers
->>>>>>> 73d35324
 // Use of this source code is governed by an ISC
 // license that can be found in the LICENSE file.
 
