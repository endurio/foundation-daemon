// Copyright (c) 2013-2016 The btcsuite developers
// Copyright (c) 2016-2017 The Decred developers
// Use of this source code is governed by an ISC
// license that can be found in the LICENSE file.

package peer

import (
	"bytes"
	"container/list"
	"errors"
	"fmt"
	"io"
	"math/rand"
	"net"
	"strconv"
	"sync"
	"sync/atomic"
	"time"

	"github.com/btcsuite/go-socks/socks"
	"github.com/davecgh/go-spew/spew"
	"github.com/decred/dcrd/blockchain"
	"github.com/decred/dcrd/chaincfg"
	"github.com/decred/dcrd/chaincfg/chainhash"
	"github.com/decred/dcrd/wire"
)

const (
	// MaxProtocolVersion is the max protocol version the peer supports.
	MaxProtocolVersion = wire.FeeFilterVersion

	// outputBufferSize is the number of elements the output channels use.
	outputBufferSize = 5000

	// invTrickleSize is the maximum amount of inventory to send in a single
	// message when trickling inventory to remote peers.
	maxInvTrickleSize = 1000

	// maxKnownInventory is the maximum number of items to keep in the known
	// inventory cache.
	maxKnownInventory = 1000

	// pingInterval is the interval of time to wait in between sending ping
	// messages.
	pingInterval = 2 * time.Minute

	// negotiateTimeout is the duration of inactivity before we timeout a
	// peer that hasn't completed the initial version negotiation.
	negotiateTimeout = 30 * time.Second

	// idleTimeout is the duration of inactivity before we time out a peer.
	idleTimeout = 5 * time.Minute

	// stallTickInterval is the interval of time between each check for
	// stalled peers.
	stallTickInterval = 15 * time.Second

	// stallResponseTimeout is the base maximum amount of time messages that
	// expect a response will wait before disconnecting the peer for
	// stalling.  The deadlines are adjusted for callback running times and
	// only checked on each stall tick interval.
	stallResponseTimeout = 30 * time.Second

	// trickleTimeout is the duration of the ticker which trickles down the
	// inventory to a peer.
	trickleTimeout = 500 * time.Millisecond
)

var (
	// nodeCount is the total number of peer connections made since startup
	// and is used to assign an id to a peer.
	nodeCount int32

	// zeroHash is the zero value hash (all zeros).  It is defined as a
	// convenience.
	zeroHash chainhash.Hash

	// sentNonces houses the unique nonces that are generated when pushing
	// version messages that are used to detect self connections.
	sentNonces = newMruNonceMap(50)

	// allowSelfConns is only used to allow the tests to bypass the self
	// connection detecting and disconnect logic since they intentionally
	// do so for testing purposes.
	allowSelfConns bool
)

// MessageListeners defines callback function pointers to invoke with message
// listeners for a peer. Any listener which is not set to a concrete callback
// during peer initialization is ignored. Execution of multiple message
// listeners occurs serially, so one callback blocks the execution of the next.
//
// NOTE: Unless otherwise documented, these listeners must NOT directly call any
// blocking calls (such as WaitForShutdown) on the peer instance since the input
// handler goroutine blocks until the callback has completed.  Doing so will
// result in a deadlock.
type MessageListeners struct {
	// OnGetAddr is invoked when a peer receives a getaddr wire message.
	OnGetAddr func(p *Peer, msg *wire.MsgGetAddr)

	// OnAddr is invoked when a peer receives an addr wire message.
	OnAddr func(p *Peer, msg *wire.MsgAddr)

	// OnPing is invoked when a peer receives a ping wire message.
	OnPing func(p *Peer, msg *wire.MsgPing)

	// OnPong is invoked when a peer receives a pong wire message.
	OnPong func(p *Peer, msg *wire.MsgPong)

	// OnAlert is invoked when a peer receives an alert wire message.
	OnAlert func(p *Peer, msg *wire.MsgAlert)

	// OnMemPool is invoked when a peer receives a mempool wire message.
	OnMemPool func(p *Peer, msg *wire.MsgMemPool)

	// OnGetMiningState is invoked when a peer receives a getminings wire
	// message.
	OnGetMiningState func(p *Peer, msg *wire.MsgGetMiningState)

	// OnMiningState is invoked when a peer receives a miningstate wire
	// message.
	OnMiningState func(p *Peer, msg *wire.MsgMiningState)

	// OnTx is invoked when a peer receives a tx wire message.
	OnTx func(p *Peer, msg *wire.MsgTx)

	// OnBlock is invoked when a peer receives a block wire message.
	OnBlock func(p *Peer, msg *wire.MsgBlock, buf []byte)

	// OnInv is invoked when a peer receives an inv wire message.
	OnInv func(p *Peer, msg *wire.MsgInv)

	// OnHeaders is invoked when a peer receives a headers wire message.
	OnHeaders func(p *Peer, msg *wire.MsgHeaders)

	// OnNotFound is invoked when a peer receives a notfound wire message.
	OnNotFound func(p *Peer, msg *wire.MsgNotFound)

	// OnGetData is invoked when a peer receives a getdata wire message.
	OnGetData func(p *Peer, msg *wire.MsgGetData)

	// OnGetBlocks is invoked when a peer receives a getblocks wire message.
	OnGetBlocks func(p *Peer, msg *wire.MsgGetBlocks)

	// OnGetHeaders is invoked when a peer receives a getheaders wire
	// message.
	OnGetHeaders func(p *Peer, msg *wire.MsgGetHeaders)

	// OnFeeFilter is invoked when a peer receives a feefilter wire message.
	OnFeeFilter func(p *Peer, msg *wire.MsgFeeFilter)

	// OnFilterAdd is invoked when a peer receives a filteradd wire message.
	OnFilterAdd func(p *Peer, msg *wire.MsgFilterAdd)

	// OnFilterClear is invoked when a peer receives a filterclear wire
	// message.
	OnFilterClear func(p *Peer, msg *wire.MsgFilterClear)

	// OnFilterLoad is invoked when a peer receives a filterload wire
	// message.
	OnFilterLoad func(p *Peer, msg *wire.MsgFilterLoad)

	// OnMerkleBlock  is invoked when a peer receives a merkleblock wire
	// message.
	OnMerkleBlock func(p *Peer, msg *wire.MsgMerkleBlock)

	// OnVersion is invoked when a peer receives a version wire message.
	OnVersion func(p *Peer, msg *wire.MsgVersion)

	// OnVerAck is invoked when a peer receives a verack wire message.
	OnVerAck func(p *Peer, msg *wire.MsgVerAck)

	// OnReject is invoked when a peer receives a reject wire message.
	OnReject func(p *Peer, msg *wire.MsgReject)

	// OnSendHeaders is invoked when a peer receives a sendheaders wire
	// message.
	OnSendHeaders func(p *Peer, msg *wire.MsgSendHeaders)

	// OnRead is invoked when a peer receives a wire message.  It consists
	// of the number of bytes read, the message, and whether or not an error
	// in the read occurred.  Typically, callers will opt to use the
	// callbacks for the specific message types, however this can be useful
	// for circumstances such as keeping track of server-wide byte counts or
	// working with custom message types for which the peer does not
	// directly provide a callback.
	OnRead func(p *Peer, bytesRead int, msg wire.Message, err error)

	// OnWrite is invoked when we write a wire message to a peer.  It
	// consists of the number of bytes written, the message, and whether or
	// not an error in the write occurred.  This can be useful for
	// circumstances such as keeping track of server-wide byte counts.
	OnWrite func(p *Peer, bytesWritten int, msg wire.Message, err error)
}

// Config is the struct to hold configuration options useful to Peer.
type Config struct {
	// NewestBlock specifies a callback which provides the newest block
	// details to the peer as needed.  This can be nil in which case the
	// peer will report a block height of 0, however it is good practice for
	// peers to specify this so their currently best known is accurately
	// reported.
	NewestBlock HashFunc

	// HostToNetAddress returns the netaddress for the given host. This can be
	// nil in  which case the host will be parsed as an IP address.
	HostToNetAddress HostToNetAddrFunc

	// Proxy indicates a proxy is being used for connections.  The only
	// effect this has is to prevent leaking the tor proxy address, so it
	// only needs to specified if using a tor proxy.
	Proxy string

	// UserAgentName specifies the user agent name to advertise.  It is
	// highly recommended to specify this value.
	UserAgentName string

	// UserAgentVersion specifies the user agent version to advertise.  It
	// is highly recommended to specify this value and that it follows the
	// form "major.minor.revision" e.g. "2.6.41".
	UserAgentVersion string

	// ChainParams identifies which chain parameters the peer is associated
	// with.  It is highly recommended to specify this field, however it can
	// be omitted in which case the test network will be used.
	ChainParams *chaincfg.Params

	// Services specifies which services to advertise as supported by the
	// local peer.  This field can be omitted in which case it will be 0
	// and therefore advertise no supported services.
	Services wire.ServiceFlag

	// ProtocolVersion specifies the maximum protocol version to use and
	// advertise.  This field can be omitted in which case
	// peer.MaxProtocolVersion will be used.
	ProtocolVersion uint32

	// DisableRelayTx specifies if the remote peer should be informed to
	// not send inv messages for transactions.
	DisableRelayTx bool

	// Listeners houses callback functions to be invoked on receiving peer
	// messages.
	Listeners MessageListeners
}

// minUint32 is a helper function to return the minimum of two uint32s.
// This avoids a math import and the need to cast to floats.
func minUint32(a, b uint32) uint32 {
	if a < b {
		return a
	}
	return b
}

// newNetAddress attempts to extract the IP address and port from the passed
// net.Addr interface and create a NetAddress structure using that information.
func newNetAddress(addr net.Addr, services wire.ServiceFlag) (*wire.NetAddress, error) {
	// addr will be a net.TCPAddr when not using a proxy.
	if tcpAddr, ok := addr.(*net.TCPAddr); ok {
		ip := tcpAddr.IP
		port := uint16(tcpAddr.Port)
		na := wire.NewNetAddressIPPort(ip, port, services)
		return na, nil
	}

	// addr will be a socks.ProxiedAddr when using a proxy.
	if proxiedAddr, ok := addr.(*socks.ProxiedAddr); ok {
		ip := net.ParseIP(proxiedAddr.Host)
		if ip == nil {
			ip = net.ParseIP("0.0.0.0")
		}
		port := uint16(proxiedAddr.Port)
		na := wire.NewNetAddressIPPort(ip, port, services)
		return na, nil
	}

	// For the most part, addr should be one of the two above cases, but
	// to be safe, fall back to trying to parse the information from the
	// address string as a last resort.
	host, portStr, err := net.SplitHostPort(addr.String())
	if err != nil {
		return nil, err
	}
	ip := net.ParseIP(host)
	port, err := strconv.ParseUint(portStr, 10, 16)
	if err != nil {
		return nil, err
	}
	na := wire.NewNetAddressIPPort(ip, uint16(port), services)
	return na, nil
}

// outMsg is used to house a message to be sent along with a channel to signal
// when the message has been sent (or won't be sent due to things such as
// shutdown)
type outMsg struct {
	msg      wire.Message
	doneChan chan<- struct{}
}

// stallControlCmd represents the command of a stall control message.
type stallControlCmd uint8

// Constants for the command of a stall control message.
const (
	// sccSendMessage indicates a message is being sent to the remote peer.
	sccSendMessage stallControlCmd = iota

	// sccReceiveMessage indicates a message has been received from the
	// remote peer.
	sccReceiveMessage

	// sccHandlerStart indicates a callback handler is about to be invoked.
	sccHandlerStart

	// sccHandlerStart indicates a callback handler has completed.
	sccHandlerDone
)

// stallControlMsg is used to signal the stall handler about specific events
// so it can properly detect and handle stalled remote peers.
type stallControlMsg struct {
	command stallControlCmd
	message wire.Message
}

// StatsSnap is a snapshot of peer stats at a point in time.
type StatsSnap struct {
	ID             int32
	Addr           string
	Services       wire.ServiceFlag
	LastSend       time.Time
	LastRecv       time.Time
	BytesSent      uint64
	BytesRecv      uint64
	ConnTime       time.Time
	TimeOffset     int64
	Version        uint32
	UserAgent      string
	Inbound        bool
	StartingHeight int64
	LastBlock      int64
	LastPingNonce  uint64
	LastPingTime   time.Time
	LastPingMicros int64
}

// HashFunc is a function which returns a block hash, height and error
// It is used as a callback to get newest block details.
type HashFunc func() (hash *chainhash.Hash, height int64, err error)

// AddrFunc is a func which takes an address and returns a related address.
type AddrFunc func(remoteAddr *wire.NetAddress) *wire.NetAddress

// HostToNetAddrFunc is a func which takes a host, port, services and returns
// the netaddress.
type HostToNetAddrFunc func(host string, port uint16,
	services wire.ServiceFlag) (*wire.NetAddress, error)

// NOTE: The overall data flow of a peer is split into 3 goroutines.  Inbound
// messages are read via the inHandler goroutine and generally dispatched to
// their own handler.  For inbound data-related messages such as blocks,
// transactions, and inventory, the data is handled by the corresponding
// message handlers.  The data flow for outbound messages is split into 2
// goroutines, queueHandler and outHandler.  The first, queueHandler, is used
// as a way for external entities to queue messages, by way of the QueueMessage
// function, quickly regardless of whether the peer is currently sending or not.
// It acts as the traffic cop between the external world and the actual
// goroutine which writes to the network socket.

// Peer provides a basic concurrent safe decred peer for handling decred
// communications via the peer-to-peer protocol.  It provides full duplex
// reading and writing, automatic handling of the initial handshake process,
// querying of usage statistics and other information about the remote peer such
// as its address, user agent, and protocol version, output message queuing,
// inventory trickling, and the ability to dynamically register and unregister
// callbacks for handling decred protocol messages.
//
// Outbound messages are typically queued via QueueMessage or QueueInventory.
// QueueMessage is intended for all messages, including responses to data such
// as blocks and transactions.  QueueInventory, on the other hand, is only
// intended for relaying inventory as it employs a trickling mechanism to batch
// the inventory together.  However, some helper functions for pushing messages
// of specific types that typically require common special handling are
// provided as a convenience.
type Peer struct {
	// The following variables must only be used atomically.
	bytesReceived uint64
	bytesSent     uint64
	lastRecv      int64
	lastSend      int64
	connected     int32
	disconnect    int32

	conn net.Conn

	// These fields are set at creation time and never modified, so they are
	// safe to read from concurrently without a mutex.
	addr    string
	cfg     Config
	inbound bool

	flagsMtx             sync.Mutex // protects the peer flags below
	na                   *wire.NetAddress
	id                   int32
	userAgent            string
	services             wire.ServiceFlag
	versionKnown         bool
	advertisedProtoVer   uint32 // protocol version advertised by remote
	protocolVersion      uint32 // negotiated protocol version
	sendHeadersPreferred bool   // peer sent a sendheaders message
	versionSent          bool
	verAckReceived       bool

	knownInventory     *mruInventoryMap
	prevGetBlocksMtx   sync.Mutex
	prevGetBlocksBegin *chainhash.Hash
	prevGetBlocksStop  *chainhash.Hash
	prevGetHdrsMtx     sync.Mutex
	prevGetHdrsBegin   *chainhash.Hash
	prevGetHdrsStop    *chainhash.Hash

	// These fields keep track of statistics for the peer and are protected
	// by the statsMtx mutex.
	statsMtx           sync.RWMutex
	timeOffset         int64
	timeConnected      time.Time
	startingHeight     int64
	lastBlock          int64
	lastAnnouncedBlock *chainhash.Hash
	lastPingNonce      uint64    // Set to nonce if we have a pending ping.
	lastPingTime       time.Time // Time we sent last ping.
	lastPingMicros     int64     // Time for last ping to return.

	stallControl  chan stallControlMsg
	outputQueue   chan outMsg
	sendQueue     chan outMsg
	sendDoneQueue chan struct{}
	outputInvChan chan *wire.InvVect
	inQuit        chan struct{}
	queueQuit     chan struct{}
	outQuit       chan struct{}
	quit          chan struct{}
}

// String returns the peer's address and directionality as a human-readable
// string.
//
// This function is safe for concurrent access.
func (p *Peer) String() string {
	return fmt.Sprintf("%s (%s)", p.addr, directionString(p.inbound))
}

// UpdateLastBlockHeight updates the last known block for the peer.
//
// This function is safe for concurrent access.
func (p *Peer) UpdateLastBlockHeight(newHeight int64) {
	p.statsMtx.Lock()
	log.Tracef("Updating last block height of peer %v from %v to %v",
		p.addr, p.lastBlock, newHeight)
	p.lastBlock = newHeight
	p.statsMtx.Unlock()
}

// UpdateLastAnnouncedBlock updates meta-data about the last block hash this
// peer is known to have announced.
//
// This function is safe for concurrent access.
func (p *Peer) UpdateLastAnnouncedBlock(blkHash *chainhash.Hash) {
	log.Tracef("Updating last blk for peer %v, %v", p.addr, blkHash)

	p.statsMtx.Lock()
	p.lastAnnouncedBlock = blkHash
	p.statsMtx.Unlock()
}

// AddKnownInventory adds the passed inventory to the cache of known inventory
// for the peer.
//
// This function is safe for concurrent access.
func (p *Peer) AddKnownInventory(invVect *wire.InvVect) {
	p.knownInventory.Add(invVect)
}

// StatsSnapshot returns a snapshot of the current peer flags and statistics.
//
// This function is safe for concurrent access.
func (p *Peer) StatsSnapshot() *StatsSnap {
	p.statsMtx.RLock()

	p.flagsMtx.Lock()
	id := p.id
	addr := p.addr
	userAgent := p.userAgent
	services := p.services
	protocolVersion := p.advertisedProtoVer
	p.flagsMtx.Unlock()

	// Get a copy of all relevant flags and stats.
	statsSnap := &StatsSnap{
		ID:             id,
		Addr:           addr,
		UserAgent:      userAgent,
		Services:       services,
		LastSend:       p.LastSend(),
		LastRecv:       p.LastRecv(),
		BytesSent:      p.BytesSent(),
		BytesRecv:      p.BytesReceived(),
		ConnTime:       p.timeConnected,
		TimeOffset:     p.timeOffset,
		Version:        protocolVersion,
		Inbound:        p.inbound,
		StartingHeight: p.startingHeight,
		LastBlock:      p.lastBlock,
		LastPingNonce:  p.lastPingNonce,
		LastPingMicros: p.lastPingMicros,
		LastPingTime:   p.lastPingTime,
	}

	p.statsMtx.RUnlock()
	return statsSnap
}

// ID returns the peer id.
//
// This function is safe for concurrent access.
func (p *Peer) ID() int32 {
	p.flagsMtx.Lock()
	id := p.id
	p.flagsMtx.Unlock()

	return id
}

// NA returns the peer network address.
//
// This function is safe for concurrent access.
func (p *Peer) NA() *wire.NetAddress {
	p.flagsMtx.Lock()
	na := p.na
	p.flagsMtx.Unlock()

	return na
}

// Addr returns the peer address.
//
// This function is safe for concurrent access.
func (p *Peer) Addr() string {
	// The address doesn't change after initialization, therefore it is not
	// protected by a mutex.
	return p.addr
}

// Inbound returns whether the peer is inbound.
//
// This function is safe for concurrent access.
func (p *Peer) Inbound() bool {
	return p.inbound
}

// Services returns the services flag of the remote peer.
//
// This function is safe for concurrent access.
func (p *Peer) Services() wire.ServiceFlag {
	p.flagsMtx.Lock()
	services := p.services
	p.flagsMtx.Unlock()

	return services
}

// UserAgent returns the user agent of the remote peer.
//
// This function is safe for concurrent access.
func (p *Peer) UserAgent() string {
	p.flagsMtx.Lock()
	userAgent := p.userAgent
	p.flagsMtx.Unlock()

	return userAgent
}

// LastAnnouncedBlock returns the last announced block of the remote peer.
//
// This function is safe for concurrent access.
func (p *Peer) LastAnnouncedBlock() *chainhash.Hash {
	p.statsMtx.RLock()
	lastAnnouncedBlock := p.lastAnnouncedBlock
	p.statsMtx.RUnlock()

	return lastAnnouncedBlock
}

// LastPingNonce returns the last ping nonce of the remote peer.
//
// This function is safe for concurrent access.
func (p *Peer) LastPingNonce() uint64 {
	p.statsMtx.RLock()
	lastPingNonce := p.lastPingNonce
	p.statsMtx.RUnlock()

	return lastPingNonce
}

// LastPingTime returns the last ping time of the remote peer.
//
// This function is safe for concurrent access.
func (p *Peer) LastPingTime() time.Time {
	p.statsMtx.RLock()
	lastPingTime := p.lastPingTime
	p.statsMtx.RUnlock()

	return lastPingTime
}

// LastPingMicros returns the last ping micros of the remote peer.
//
// This function is safe for concurrent access.
func (p *Peer) LastPingMicros() int64 {
	p.statsMtx.RLock()
	lastPingMicros := p.lastPingMicros
	p.statsMtx.RUnlock()

	return lastPingMicros
}

// VersionKnown returns the whether or not the version of a peer is known
// locally.
//
// This function is safe for concurrent access.
func (p *Peer) VersionKnown() bool {
	p.flagsMtx.Lock()
	versionKnown := p.versionKnown
	p.flagsMtx.Unlock()

	return versionKnown
}

// VerAckReceived returns whether or not a verack message was received by the
// peer.
//
// This function is safe for concurrent access.
func (p *Peer) VerAckReceived() bool {
	p.flagsMtx.Lock()
	verAckReceived := p.verAckReceived
	p.flagsMtx.Unlock()

	return verAckReceived
}

// ProtocolVersion returns the negotiated peer protocol version.
//
// This function is safe for concurrent access.
func (p *Peer) ProtocolVersion() uint32 {
	p.flagsMtx.Lock()
	protocolVersion := p.protocolVersion
	p.flagsMtx.Unlock()

	return protocolVersion
}

// LastBlock returns the last block of the peer.
//
// This function is safe for concurrent access.
func (p *Peer) LastBlock() int64 {
	p.statsMtx.RLock()
	lastBlock := p.lastBlock
	p.statsMtx.RUnlock()

	return lastBlock
}

// LastSend returns the last send time of the peer.
//
// This function is safe for concurrent access.
func (p *Peer) LastSend() time.Time {
	return time.Unix(atomic.LoadInt64(&p.lastSend), 0)
}

// LastRecv returns the last recv time of the peer.
//
// This function is safe for concurrent access.
func (p *Peer) LastRecv() time.Time {
	return time.Unix(atomic.LoadInt64(&p.lastRecv), 0)
}

// LocalAddr returns the local address of the connection.
//
// This function is safe fo concurrent access.
func (p *Peer) LocalAddr() net.Addr {
	var localAddr net.Addr
	if p.Connected() {
		localAddr = p.conn.LocalAddr()
	}
	return localAddr
}

// BytesSent returns the total number of bytes sent by the peer.
//
// This function is safe for concurrent access.
func (p *Peer) BytesSent() uint64 {
	return atomic.LoadUint64(&p.bytesSent)
}

// BytesReceived returns the total number of bytes received by the peer.
//
// This function is safe for concurrent access.
func (p *Peer) BytesReceived() uint64 {
	return atomic.LoadUint64(&p.bytesReceived)
}

// TimeConnected returns the time at which the peer connected.
//
// This function is safe for concurrent access.
func (p *Peer) TimeConnected() time.Time {
	p.statsMtx.RLock()
	timeConnected := p.timeConnected
	p.statsMtx.RUnlock()

	return timeConnected
}

// TimeOffset returns the number of seconds the local time was offset from the
// time the peer reported during the initial negotiation phase.  Negative values
// indicate the remote peer's time is before the local time.
//
// This function is safe for concurrent access.
func (p *Peer) TimeOffset() int64 {
	p.statsMtx.RLock()
	timeOffset := p.timeOffset
	p.statsMtx.RUnlock()

	return timeOffset
}

// StartingHeight returns the last known height the peer reported during the
// initial negotiation phase.
//
// This function is safe for concurrent access.
func (p *Peer) StartingHeight() int64 {
	p.statsMtx.RLock()
	startingHeight := p.startingHeight
	p.statsMtx.RUnlock()

	return startingHeight
}

// WantsHeaders returns if the peer wants header messages instead of
// inventory vectors for blocks.
//
// This function is safe for concurrent access.
func (p *Peer) WantsHeaders() bool {
	p.flagsMtx.Lock()
	sendHeadersPreferred := p.sendHeadersPreferred
	p.flagsMtx.Unlock()

	return sendHeadersPreferred
}

// localVersionMsg creates a version message that can be used to send to the
// remote peer.
func (p *Peer) localVersionMsg() (*wire.MsgVersion, error) {
	var blockNum int64
	if p.cfg.NewestBlock != nil {
		var err error
		_, blockNum, err = p.cfg.NewestBlock()
		if err != nil {
			return nil, err
		}
	}

	theirNA := p.na

	// If we are behind a proxy and the connection comes from the proxy then
	// we return an unroutable address as their address. This is to prevent
	// leaking the tor proxy address.
	if p.cfg.Proxy != "" {
		proxyaddress, _, err := net.SplitHostPort(p.cfg.Proxy)
		// invalid proxy means poorly configured, be on the safe side.
		if err != nil || p.na.IP.String() == proxyaddress {
			theirNA = wire.NewNetAddressIPPort(net.IP([]byte{0, 0, 0, 0}), 0, 0)
		}
	}

	// Create a wire.NetAddress with only the services set to use as the
	// "addrme" in the version message.
	//
	// Older nodes previously added the IP and port information to the
	// address manager which proved to be unreliable as an inbound
	// connection from a peer didn't necessarily mean the peer itself
	// accepted inbound connections.
	//
	// Also, the timestamp is unused in the version message.
	ourNA := &wire.NetAddress{
		Services: p.cfg.Services,
	}

	// Generate a unique nonce for this peer so self connections can be
	// detected.  This is accomplished by adding it to a size-limited map of
	// recently seen nonces.
	nonce, err := wire.RandomUint64()
	if err != nil {
		return nil, err
	}
	sentNonces.Add(nonce)

	// Version message.
	msg := wire.NewMsgVersion(ourNA, theirNA, nonce, int32(blockNum))
	msg.AddUserAgent(p.cfg.UserAgentName, p.cfg.UserAgentVersion)

	// XXX: bitcoind appears to always enable the full node services flag
	// of the remote peer netaddress field in the version message regardless
	// of whether it knows it supports it or not.  Also, bitcoind sets
	// the services field of the local peer to 0 regardless of support.
	//
	// Realistically, this should be set as follows:
	// - For outgoing connections:
	//    - Set the local netaddress services to what the local peer
	//      actually supports
	//    - Set the remote netaddress services to 0 to indicate no services
	//      as they are still unknown
	// - For incoming connections:
	//    - Set the local netaddress services to what the local peer
	//      actually supports
	//    - Set the remote netaddress services to the what was advertised by
	//      by the remote peer in its version message
	msg.AddrYou.Services = wire.SFNodeNetwork

	// Advertise the services flag
	msg.Services = p.cfg.Services

	// Advertise our max supported protocol version.
	msg.ProtocolVersion = int32(p.ProtocolVersion())

	// Advertise if inv messages for transactions are desired.
	msg.DisableRelayTx = p.cfg.DisableRelayTx

	return msg, nil
}

// PushAddrMsg sends an addr message to the connected peer using the provided
// addresses.  This function is useful over manually sending the message via
// QueueMessage since it automatically limits the addresses to the maximum
// number allowed by the message and randomizes the chosen addresses when there
// are too many.  It returns the addresses that were actually sent and no
// message will be sent if there are no entries in the provided addresses slice.
//
// This function is safe for concurrent access.
func (p *Peer) PushAddrMsg(addresses []*wire.NetAddress) ([]*wire.NetAddress, error) {

	// Nothing to send.
	if len(addresses) == 0 {
		return nil, nil
	}

	msg := wire.NewMsgAddr()
	msg.AddrList = make([]*wire.NetAddress, len(addresses))
	copy(msg.AddrList, addresses)

	// Randomize the addresses sent if there are more than the maximum allowed.
	if len(msg.AddrList) > wire.MaxAddrPerMsg {
		// Shuffle the address list.
		for i := range msg.AddrList {
			j := rand.Intn(i + 1)
			msg.AddrList[i], msg.AddrList[j] = msg.AddrList[j], msg.AddrList[i]
		}

		// Truncate it to the maximum size.
		msg.AddrList = msg.AddrList[:wire.MaxAddrPerMsg]
	}

	p.QueueMessage(msg, nil)
	return msg.AddrList, nil
}

// PushGetBlocksMsg sends a getblocks message for the provided block locator
// and stop hash.  It will ignore back-to-back duplicate requests.
//
// This function is safe for concurrent access.
func (p *Peer) PushGetBlocksMsg(locator blockchain.BlockLocator, stopHash *chainhash.Hash) error {
	// Extract the begin hash from the block locator, if one was specified,
	// to use for filtering duplicate getblocks requests.
	var beginHash *chainhash.Hash
	if len(locator) > 0 {
		beginHash = locator[0]
	}

	// Filter duplicate getblocks requests.
	p.prevGetBlocksMtx.Lock()
	isDuplicate := p.prevGetBlocksStop != nil && p.prevGetBlocksBegin != nil &&
		beginHash != nil && stopHash.IsEqual(p.prevGetBlocksStop) &&
		beginHash.IsEqual(p.prevGetBlocksBegin)
	p.prevGetBlocksMtx.Unlock()

	if isDuplicate {
		log.Tracef("Filtering duplicate [getblocks] with begin "+
			"hash %v, stop hash %v", beginHash, stopHash)
		return nil
	}

	// Construct the getblocks request and queue it to be sent.
	msg := wire.NewMsgGetBlocks(stopHash)
	for _, hash := range locator {
		err := msg.AddBlockLocatorHash(hash)
		if err != nil {
			return err
		}
	}
	p.QueueMessage(msg, nil)

	// Update the previous getblocks request information for filtering
	// duplicates.
	p.prevGetBlocksMtx.Lock()
	p.prevGetBlocksBegin = beginHash
	p.prevGetBlocksStop = stopHash
	p.prevGetBlocksMtx.Unlock()
	return nil
}

// PushGetHeadersMsg sends a getblocks message for the provided block locator
// and stop hash.  It will ignore back-to-back duplicate requests.
//
// This function is safe for concurrent access.
func (p *Peer) PushGetHeadersMsg(locator blockchain.BlockLocator, stopHash *chainhash.Hash) error {
	// Extract the begin hash from the block locator, if one was specified,
	// to use for filtering duplicate getheaders requests.
	var beginHash *chainhash.Hash
	if len(locator) > 0 {
		beginHash = locator[0]
	}

	// Filter duplicate getheaders requests.
	p.prevGetHdrsMtx.Lock()
	isDuplicate := p.prevGetHdrsStop != nil && p.prevGetHdrsBegin != nil &&
		beginHash != nil && stopHash.IsEqual(p.prevGetHdrsStop) &&
		beginHash.IsEqual(p.prevGetHdrsBegin)
	p.prevGetHdrsMtx.Unlock()

	if isDuplicate {
		log.Tracef("Filtering duplicate [getheaders] with begin hash %v",
			beginHash)
		return nil
	}

	// Construct the getheaders request and queue it to be sent.
	msg := wire.NewMsgGetHeaders()
	msg.HashStop = *stopHash
	for _, hash := range locator {
		err := msg.AddBlockLocatorHash(hash)
		if err != nil {
			return err
		}
	}
	p.QueueMessage(msg, nil)

	// Update the previous getheaders request information for filtering
	// duplicates.
	p.prevGetHdrsMtx.Lock()
	p.prevGetHdrsBegin = beginHash
	p.prevGetHdrsStop = stopHash
	p.prevGetHdrsMtx.Unlock()
	return nil
}

// PushRejectMsg sends a reject message for the provided command, reject code,
// reject reason, and hash.  The hash will only be used when the command is a tx
// or block and should be nil in other cases.  The wait parameter will cause the
// function to block until the reject message has actually been sent.
//
// This function is safe for concurrent access.
func (p *Peer) PushRejectMsg(command string, code wire.RejectCode, reason string, hash *chainhash.Hash, wait bool) {
	msg := wire.NewMsgReject(command, code, reason)
	if command == wire.CmdTx || command == wire.CmdBlock {
		if hash == nil {
			log.Warnf("Sending a reject message for command "+
				"type %v which should have specified a hash "+
				"but does not", command)
			hash = &zeroHash
		}
		msg.Hash = *hash
	}

	// Send the message without waiting if the caller has not requested it.
	if !wait {
		p.QueueMessage(msg, nil)
		return
	}

	// Send the message and block until it has been sent before returning.
	doneChan := make(chan struct{}, 1)
	p.QueueMessage(msg, doneChan)
	<-doneChan
}

// handleRemoteVersionMsg is invoked when a version wire message is received
// from the remote peer.  It will return an error if the remote peer's version
// is not compatible with ours.
func (p *Peer) handleRemoteVersionMsg(msg *wire.MsgVersion) error {
	// Detect self connections.
	if !allowSelfConns && sentNonces.Exists(msg.Nonce) {
		return errors.New("disconnecting peer connected to self")
	}

	// Notify and disconnect clients that have a protocol version that is
	// too old.
	if msg.ProtocolVersion < int32(wire.InitialProcotolVersion) {
		// Send a reject message indicating the protocol version is
		// obsolete and wait for the message to be sent before
		// disconnecting.
		reason := fmt.Sprintf("protocol version must be %d or greater",
			wire.InitialProcotolVersion)
		rejectMsg := wire.NewMsgReject(msg.Command(), wire.RejectObsolete,
			reason)
		return p.writeMessage(rejectMsg)
	}

	// Limit to one version message per peer.
	// No read lock is necessary because versionKnown is not written to in any
	// other goroutine
	if p.versionKnown {
		// Send a reject message indicating the version message was
		// incorrectly sent twice and wait for the message to be sent
		// before disconnecting.
		p.PushRejectMsg(msg.Command(), wire.RejectDuplicate,
			"duplicate version message", nil, true)
		return errors.New("only one version message per peer is allowed")
	}

	// Updating a bunch of stats.
	p.statsMtx.Lock()
	p.lastBlock = int64(msg.LastBlock)
	p.startingHeight = int64(msg.LastBlock)

	// Set the peer's time offset.
	p.timeOffset = msg.Timestamp.Unix() - time.Now().Unix()
	p.statsMtx.Unlock()

	// Negotiate the protocol version.
	p.flagsMtx.Lock()
	p.advertisedProtoVer = uint32(msg.ProtocolVersion)
	p.protocolVersion = minUint32(p.protocolVersion, p.advertisedProtoVer)
	p.versionKnown = true
	log.Debugf("Negotiated protocol version %d for peer %s",
		p.protocolVersion, p)
	// Set the peer's ID.
	p.id = atomic.AddInt32(&nodeCount, 1)
	// Set the supported services for the peer to what the remote peer
	// advertised.
	p.services = msg.Services
	// Set the remote peer's user agent.
	p.userAgent = msg.UserAgent
	p.flagsMtx.Unlock()
	return nil
}

// handlePingMsg is invoked when a peer receives a ping wire message.  For
// recent clients (protocol version > BIP0031Version), it replies with a pong
// message.  For older clients, it does nothing and anything other than failure
// is considered a successful ping.
func (p *Peer) handlePingMsg(msg *wire.MsgPing) {
	// Include nonce from ping so pong can be identified.
	p.QueueMessage(wire.NewMsgPong(msg.Nonce), nil)
}

// handlePongMsg is invoked when a peer receives a pong wire message.  It
// updates the ping statistics as required for recent clients (protocol
// version > BIP0031Version).  There is no effect for older clients or when a
// ping was not previously sent.
func (p *Peer) handlePongMsg(msg *wire.MsgPong) {
	// Arguably we could use a buffered channel here sending data
	// in a fifo manner whenever we send a ping, or a list keeping track of
	// the times of each ping. For now we just make a best effort and
	// only record stats if it was for the last ping sent. Any preceding
	// and overlapping pings will be ignored. It is unlikely to occur
	// without large usage of the ping rpc call since we ping infrequently
	// enough that if they overlap we would have timed out the peer.
	if p.lastPingNonce != 0 && msg.Nonce == p.lastPingNonce {
		p.lastPingMicros = time.Since(p.lastPingTime).Nanoseconds()
		p.lastPingMicros /= 1000 // convert to usec.
		p.lastPingNonce = 0
	}
}

// readMessage reads the next wire message from the peer with logging.
func (p *Peer) readMessage() (wire.Message, []byte, error) {
	n, msg, buf, err := wire.ReadMessageN(p.conn, p.ProtocolVersion(),
		p.cfg.ChainParams.Net)
	atomic.AddUint64(&p.bytesReceived, uint64(n))
	if p.cfg.Listeners.OnRead != nil {
		p.cfg.Listeners.OnRead(p, n, msg, err)
	}
	if err != nil {
		return nil, nil, err
	}

	// Use closures to log expensive operations so they are only run when
	// the logging level requires it.
	log.Debugf("%v", newLogClosure(func() string {
		// Debug summary of message.
		summary := messageSummary(msg)
		if len(summary) > 0 {
			summary = " (" + summary + ")"
		}
		return fmt.Sprintf("Received %v%s from %s",
			msg.Command(), summary, p)
	}))
	log.Tracef("%v", newLogClosure(func() string {
		return spew.Sdump(msg)
	}))
	log.Tracef("%v", newLogClosure(func() string {
		return spew.Sdump(buf)
	}))

	return msg, buf, nil
}

// writeMessage sends a wire message to the peer with logging.
func (p *Peer) writeMessage(msg wire.Message) error {
	// Don't do anything if we're disconnecting.
	if atomic.LoadInt32(&p.disconnect) != 0 {
		return nil
	}

	// Use closures to log expensive operations so they are only run when
	// the logging level requires it.
	log.Debugf("%v", newLogClosure(func() string {
		// Debug summary of message.
		summary := messageSummary(msg)
		if len(summary) > 0 {
			summary = " (" + summary + ")"
		}
		return fmt.Sprintf("Sending %v%s to %s", msg.Command(),
			summary, p)
	}))
	log.Tracef("%v", newLogClosure(func() string {
		return spew.Sdump(msg)
	}))
	log.Tracef("%v", newLogClosure(func() string {
		var buf bytes.Buffer
		err := wire.WriteMessage(&buf, msg, p.ProtocolVersion(),
			p.cfg.ChainParams.Net)
		if err != nil {
			return err.Error()
		}
		return spew.Sdump(buf.Bytes())
	}))

	// Write the message to the peer.
	n, err := wire.WriteMessageN(p.conn, msg, p.ProtocolVersion(),
		p.cfg.ChainParams.Net)
	atomic.AddUint64(&p.bytesSent, uint64(n))
	if p.cfg.Listeners.OnWrite != nil {
		p.cfg.Listeners.OnWrite(p, n, msg, err)
	}
	return err
}

// shouldHandleReadError returns whether or not the passed error, which is
// expected to have come from reading from the remote peer in the inHandler,
// should be logged and responded to with a reject message.
func (p *Peer) shouldHandleReadError(err error) bool {
	// No logging or reject message when the peer is being forcibly
	// disconnected.
	if atomic.LoadInt32(&p.disconnect) != 0 {
		return false
	}

	// No logging or reject message when the remote peer has been
	// disconnected.
	if err == io.EOF {
		return false
	}
	if opErr, ok := err.(*net.OpError); ok && !opErr.Temporary() {
		return false
	}

	return true
}

// maybeAddDeadline potentially adds a deadline for the appropriate expected
// response for the passed wire protocol command to the pending responses map.
func (p *Peer) maybeAddDeadline(pendingResponses map[string]time.Time, msgCmd string) {
	// Setup a deadline for each message being sent that expects a response.
	//
	// NOTE: Pings are intentionally ignored here since they are typically
	// sent asynchronously and as a result of a long backlock of messages,
	// such as is typical in the case of initial block download, the
	// response won't be received in time.
	log.Debugf("Adding deadline for command %s for peer %s", msgCmd, p.addr)

	deadline := time.Now().Add(stallResponseTimeout)
	switch msgCmd {
	case wire.CmdVersion:
		// Expects a verack message.
		pendingResponses[wire.CmdVerAck] = deadline

	case wire.CmdMemPool:
		// Expects an inv message.
		pendingResponses[wire.CmdInv] = deadline

	case wire.CmdGetBlocks:
		// Expects an inv message.
		pendingResponses[wire.CmdInv] = deadline

	case wire.CmdGetData:
		// Expects a block, tx, or notfound message.
		pendingResponses[wire.CmdBlock] = deadline
		pendingResponses[wire.CmdTx] = deadline
		pendingResponses[wire.CmdNotFound] = deadline

	case wire.CmdGetHeaders:
		// Expects a headers message.  Use a longer deadline since it
		// can take a while for the remote peer to load all of the
		// headers.
		deadline = time.Now().Add(stallResponseTimeout * 3)
		pendingResponses[wire.CmdHeaders] = deadline

	case wire.CmdGetMiningState:
		pendingResponses[wire.CmdMiningState] = deadline
	}
}

// stallHandler handles stall detection for the peer.  This entails keeping
// track of expected responses and assigning them deadlines while accounting for
// the time spent in callbacks.  It must be run as a goroutine.
func (p *Peer) stallHandler() {
	// These variables are used to adjust the deadline times forward by the
	// time it takes callbacks to execute.  This is done because new
	// messages aren't read until the previous one is finished processing
	// (which includes callbacks), so the deadline for receiving a response
	// for a given message must account for the processing time as well.
	var handlerActive bool
	var handlersStartTime time.Time
	var deadlineOffset time.Duration

	// pendingResponses tracks the expected response deadline times.
	pendingResponses := make(map[string]time.Time)

	// stallTicker is used to periodically check pending responses that have
	// exceeded the expected deadline and disconnect the peer due to
	// stalling.
	stallTicker := time.NewTicker(stallTickInterval)
	defer stallTicker.Stop()

	// ioStopped is used to detect when both the input and output handler
	// goroutines are done.
	var ioStopped bool
out:
	for {
		select {
		case msg := <-p.stallControl:
			switch msg.command {
			case sccSendMessage:
				// Add a deadline for the expected response
				// message if needed.
				p.maybeAddDeadline(pendingResponses,
					msg.message.Command())

			case sccReceiveMessage:
				// Remove received messages from the expected
				// response map.  Since certain commands expect
				// one of a group of responses, remove
				// everything in the expected group accordingly.
				switch msgCmd := msg.message.Command(); msgCmd {
				case wire.CmdBlock:
					fallthrough
				case wire.CmdTx:
					fallthrough
				case wire.CmdNotFound:
					delete(pendingResponses, wire.CmdBlock)
					delete(pendingResponses, wire.CmdTx)
					delete(pendingResponses, wire.CmdNotFound)

				default:
					delete(pendingResponses, msgCmd)
				}

			case sccHandlerStart:
				// Warn on unbalanced callback signalling.
				if handlerActive {
					log.Warn("Received handler start " +
						"control command while a " +
						"handler is already active")
					continue
				}

				handlerActive = true
				handlersStartTime = time.Now()

			case sccHandlerDone:
				// Warn on unbalanced callback signalling.
				if !handlerActive {
					log.Warn("Received handler done " +
						"control command when a " +
						"handler is not already active")
					continue
				}

				// Extend active deadlines by the time it took
				// to execute the callback.
				duration := time.Since(handlersStartTime)
				deadlineOffset += duration
				handlerActive = false

			default:
				log.Warnf("Unsupported message command %v",
					msg.command)
			}

		case <-stallTicker.C:
			// Calculate the offset to apply to the deadline based
			// on how long the handlers have taken to execute since
			// the last tick.
			now := time.Now()
			offset := deadlineOffset
			if handlerActive {
				offset += now.Sub(handlersStartTime)
			}

			// Disconnect the peer if any of the pending responses
			// don't arrive by their adjusted deadline.
			for command, deadline := range pendingResponses {
				if now.Before(deadline.Add(offset)) {
					log.Debugf("Stall ticker rolling over for peer %s on "+
						"cmd %s (deadline for data: %s)", p, command,
						deadline.String())
					continue
				}

				if command != wire.CmdMiningState {
					log.Infof("Peer %s appears to be stalled or "+
						"misbehaving, %s timeout -- "+
						"disconnecting", p, command)
					p.Disconnect()
				}
				break
			}

			// Reset the deadline offset for the next tick.
			deadlineOffset = 0

		case <-p.inQuit:
			// The stall handler can exit once both the input and
			// output handler goroutines are done.
			if ioStopped {
				break out
			}
			ioStopped = true

		case <-p.outQuit:
			// The stall handler can exit once both the input and
			// output handler goroutines are done.
			if ioStopped {
				break out
			}
			ioStopped = true
		}
	}

	// Drain any wait channels before going away so there is nothing left
	// waiting on this goroutine.
cleanup:
	for {
		select {
		case <-p.stallControl:
		default:
			break cleanup
		}
	}
	log.Tracef("Peer stall handler done for %s", p)
}

// inHandler handles all incoming messages for the peer.  It must be run as a
// goroutine.
func (p *Peer) inHandler() {
	// Peers must complete the initial version negotiation within a shorter
	// timeframe than a general idle timeout.  The timer is then reset below
	// to idleTimeout for all future messages.
	idleTimer := time.AfterFunc(idleTimeout, func() {
		log.Warnf("Peer %s no answer for %s -- disconnecting", p, idleTimeout)
		p.Disconnect()
	})

out:
	for atomic.LoadInt32(&p.disconnect) == 0 {
		// Read a message and stop the idle timer as soon as the read
		// is done.  The timer is reset below for the next iteration if
		// needed.
		rmsg, buf, err := p.readMessage()
		idleTimer.Stop()
		if err != nil {
			// Only log the error and send reject message if the
			// local peer is not forcibly disconnecting and the
			// remote peer has not disconnected.
			if p.shouldHandleReadError(err) {
				errMsg := fmt.Sprintf("Can't read message from %s: %v", p, err)
				log.Errorf(errMsg)

				// Push a reject message for the malformed message and wait for
				// the message to be sent before disconnecting.
				//
				// NOTE: Ideally this would include the command in the header if
				// at least that much of the message was valid, but that is not
				// currently exposed by wire, so just used malformed for the
				// command.
				p.PushRejectMsg("malformed", wire.RejectMalformed, errMsg, nil,
					true)
			}
			break out
		}
		atomic.StoreInt64(&p.lastRecv, time.Now().Unix())
		p.stallControl <- stallControlMsg{sccReceiveMessage, rmsg}

		// Handle each supported message type.
		p.stallControl <- stallControlMsg{sccHandlerStart, rmsg}
		switch msg := rmsg.(type) {
		case *wire.MsgVersion:
			p.PushRejectMsg(msg.Command(), wire.RejectDuplicate,
				"duplicate version message", nil, true)
			break out

		case *wire.MsgVerAck:

			// No read lock is necessary because verAckReceived is not written
			// to in any other goroutine.
			if p.verAckReceived {
				log.Infof("Already received 'verack' from peer %v -- "+
					"disconnecting", p)
				break out
			}
			p.flagsMtx.Lock()
			p.verAckReceived = true
			p.flagsMtx.Unlock()
			if p.cfg.Listeners.OnVerAck != nil {
				p.cfg.Listeners.OnVerAck(p, msg)
			}

		case *wire.MsgGetAddr:
			if p.cfg.Listeners.OnGetAddr != nil {
				p.cfg.Listeners.OnGetAddr(p, msg)
			}

		case *wire.MsgAddr:
			if p.cfg.Listeners.OnAddr != nil {
				p.cfg.Listeners.OnAddr(p, msg)
			}

		case *wire.MsgPing:
			p.handlePingMsg(msg)
			if p.cfg.Listeners.OnPing != nil {
				p.cfg.Listeners.OnPing(p, msg)
			}

		case *wire.MsgPong:
			p.handlePongMsg(msg)
			if p.cfg.Listeners.OnPong != nil {
				p.cfg.Listeners.OnPong(p, msg)
			}

		case *wire.MsgAlert:
			if p.cfg.Listeners.OnAlert != nil {
				p.cfg.Listeners.OnAlert(p, msg)
			}

		case *wire.MsgMemPool:
			if p.cfg.Listeners.OnMemPool != nil {
				p.cfg.Listeners.OnMemPool(p, msg)
			}

		case *wire.MsgGetMiningState:
			if p.cfg.Listeners.OnGetMiningState != nil {
				p.cfg.Listeners.OnGetMiningState(p, msg)
			}

		case *wire.MsgMiningState:
			if p.cfg.Listeners.OnMiningState != nil {
				p.cfg.Listeners.OnMiningState(p, msg)
			}

		case *wire.MsgTx:
			if p.cfg.Listeners.OnTx != nil {
				p.cfg.Listeners.OnTx(p, msg)
			}

		case *wire.MsgBlock:
			if p.cfg.Listeners.OnBlock != nil {
				p.cfg.Listeners.OnBlock(p, msg, buf)
			}

		case *wire.MsgInv:
			if p.cfg.Listeners.OnInv != nil {
				p.cfg.Listeners.OnInv(p, msg)
			}

		case *wire.MsgHeaders:
			if p.cfg.Listeners.OnHeaders != nil {
				p.cfg.Listeners.OnHeaders(p, msg)
			}

		case *wire.MsgNotFound:
			if p.cfg.Listeners.OnNotFound != nil {
				p.cfg.Listeners.OnNotFound(p, msg)
			}

		case *wire.MsgGetData:
			if p.cfg.Listeners.OnGetData != nil {
				p.cfg.Listeners.OnGetData(p, msg)
			}

		case *wire.MsgGetBlocks:
			if p.cfg.Listeners.OnGetBlocks != nil {
				p.cfg.Listeners.OnGetBlocks(p, msg)
			}

		case *wire.MsgGetHeaders:
			if p.cfg.Listeners.OnGetHeaders != nil {
				p.cfg.Listeners.OnGetHeaders(p, msg)
			}

		case *wire.MsgFeeFilter:
			if p.cfg.Listeners.OnFeeFilter != nil {
				p.cfg.Listeners.OnFeeFilter(p, msg)
			}

		case *wire.MsgFilterAdd:
			if p.cfg.Listeners.OnFilterAdd != nil {
				p.cfg.Listeners.OnFilterAdd(p, msg)
			}

		case *wire.MsgFilterClear:
			if p.cfg.Listeners.OnFilterClear != nil {
				p.cfg.Listeners.OnFilterClear(p, msg)
			}

		case *wire.MsgFilterLoad:
			if p.cfg.Listeners.OnFilterLoad != nil {
				p.cfg.Listeners.OnFilterLoad(p, msg)
			}

		case *wire.MsgMerkleBlock:
			if p.cfg.Listeners.OnMerkleBlock != nil {
				p.cfg.Listeners.OnMerkleBlock(p, msg)
			}

		case *wire.MsgReject:
			if p.cfg.Listeners.OnReject != nil {
				p.cfg.Listeners.OnReject(p, msg)
			}

		case *wire.MsgSendHeaders:
			p.flagsMtx.Lock()
			p.sendHeadersPreferred = true
			p.flagsMtx.Unlock()

			if p.cfg.Listeners.OnSendHeaders != nil {
				p.cfg.Listeners.OnSendHeaders(p, msg)
			}

		default:
			log.Debugf("Received unhandled message of type %v "+
				"from %v", rmsg.Command(), p)
		}
		p.stallControl <- stallControlMsg{sccHandlerDone, rmsg}

		// A message was received so reset the idle timer.
		idleTimer.Reset(idleTimeout)
	}

	// Ensure the idle timer is stopped to avoid leaking the resource.
	idleTimer.Stop()

	// Ensure connection is closed.
	p.Disconnect()

	close(p.inQuit)
	log.Tracef("Peer input handler done for %s", p)
}

// queueHandler handles the queuing of outgoing data for the peer. This runs as
// a muxer for various sources of input so we can ensure that server and peer
// handlers will not block on us sending a message.  That data is then passed on
// to outHandler to be actually written.
func (p *Peer) queueHandler() {
	pendingMsgs := list.New()
	invSendQueue := list.New()
	trickleTicker := time.NewTicker(trickleTimeout)
	defer trickleTicker.Stop()

	// We keep the waiting flag so that we know if we have a message queued
	// to the outHandler or not.  We could use the presence of a head of
	// the list for this but then we have rather racy concerns about whether
	// it has gotten it at cleanup time - and thus who sends on the
	// message's done channel.  To avoid such confusion we keep a different
	// flag and pendingMsgs only contains messages that we have not yet
	// passed to outHandler.
	waiting := false

	// To avoid duplication below.
	queuePacket := func(msg outMsg, list *list.List, waiting bool) bool {
		if !waiting {
			p.sendQueue <- msg
		} else {
			list.PushBack(msg)
		}
		// we are always waiting now.
		return true
	}
out:
	for {
		select {
		case msg := <-p.outputQueue:
			waiting = queuePacket(msg, pendingMsgs, waiting)

		// This channel is notified when a message has been sent across
		// the network socket.
		case <-p.sendDoneQueue:
			// No longer waiting if there are no more messages
			// in the pending messages queue.
			next := pendingMsgs.Front()
			if next == nil {
				waiting = false
				continue
			}

			// Notify the outHandler about the next item to
			// asynchronously send.
			val := pendingMsgs.Remove(next)
			p.sendQueue <- val.(outMsg)

		case iv := <-p.outputInvChan:
			// No handshake?  They'll find out soon enough.
			if p.VersionKnown() {
				invSendQueue.PushBack(iv)
			}

		case <-trickleTicker.C:
			// Don't send anything if we're disconnecting or there
			// is no queued inventory.
			// version is known if send queue has any entries.
			if atomic.LoadInt32(&p.disconnect) != 0 ||
				invSendQueue.Len() == 0 {
				continue
			}

			// Create and send as many inv messages as needed to
			// drain the inventory send queue.
			invMsg := wire.NewMsgInvSizeHint(uint(invSendQueue.Len()))
			for e := invSendQueue.Front(); e != nil; e = invSendQueue.Front() {
				iv := invSendQueue.Remove(e).(*wire.InvVect)

				// Don't send inventory that became known after
				// the initial check.
				if p.knownInventory.Exists(iv) {
					continue
				}

				invMsg.AddInvVect(iv)
				if len(invMsg.InvList) >= maxInvTrickleSize {
					waiting = queuePacket(
						outMsg{msg: invMsg},
						pendingMsgs, waiting)
					invMsg = wire.NewMsgInvSizeHint(uint(invSendQueue.Len()))
				}

				// Add the inventory that is being relayed to
				// the known inventory for the peer.
				p.AddKnownInventory(iv)
			}
			if len(invMsg.InvList) > 0 {
				waiting = queuePacket(outMsg{msg: invMsg},
					pendingMsgs, waiting)
			}

		case <-p.quit:
			break out
		}
	}

	// Drain any wait channels before we go away so we don't leave something
	// waiting for us.
	for e := pendingMsgs.Front(); e != nil; e = pendingMsgs.Front() {
		val := pendingMsgs.Remove(e)
		msg := val.(outMsg)
		if msg.doneChan != nil {
			msg.doneChan <- struct{}{}
		}
	}
cleanup:
	for {
		select {
		case msg := <-p.outputQueue:
			if msg.doneChan != nil {
				msg.doneChan <- struct{}{}
			}
		case <-p.outputInvChan:
			// Just drain channel
		// sendDoneQueue is buffered so doesn't need draining.
		default:
			break cleanup
		}
	}
	close(p.queueQuit)
	log.Tracef("Peer queue handler done for %s", p)
}

// shouldLogWriteError returns whether or not the passed error, which is
// expected to have come from writing to the remote peer in the outHandler,
// should be logged.
func (p *Peer) shouldLogWriteError(err error) bool {
	// No logging when the peer is being forcibly disconnected.
	if atomic.LoadInt32(&p.disconnect) != 0 {
		return false
	}

	// No logging when the remote peer has been disconnected.
	if err == io.EOF {
		return false
	}
	if opErr, ok := err.(*net.OpError); ok && !opErr.Temporary() {
		return false
	}

	return true
}

// outHandler handles all outgoing messages for the peer.  It must be run as a
// goroutine.  It uses a buffered channel to serialize output messages while
// allowing the sender to continue running asynchronously.
func (p *Peer) outHandler() {
	// pingTicker is used to periodically send pings to the remote peer.
	pingTicker := time.NewTicker(pingInterval)
	defer pingTicker.Stop()

out:
	for {
		select {
		case msg := <-p.sendQueue:
			switch m := msg.msg.(type) {
			case *wire.MsgPing:
				// Setup ping statistics.
				p.statsMtx.Lock()
				p.lastPingNonce = m.Nonce
				p.lastPingTime = time.Now()
				p.statsMtx.Unlock()
			}

			p.stallControl <- stallControlMsg{sccSendMessage, msg.msg}
			if err := p.writeMessage(msg.msg); err != nil {
				p.Disconnect()
				if p.shouldLogWriteError(err) {
					log.Errorf("Failed to send message to "+
						"%s: %v", p, err)
				}
				if msg.doneChan != nil {
					msg.doneChan <- struct{}{}
				}
				continue
			}

			// At this point, the message was successfully sent, so
			// update the last send time, signal the sender of the
			// message that it has been sent (if requested), and
			// signal the send queue to the deliver the next queued
			// message.
			atomic.StoreInt64(&p.lastSend, time.Now().Unix())
			if msg.doneChan != nil {
				msg.doneChan <- struct{}{}
			}
			p.sendDoneQueue <- struct{}{}

		case <-pingTicker.C:
			nonce, err := wire.RandomUint64()
			if err != nil {
				log.Errorf("Not sending ping to %s: %v", p, err)
				continue
			}
			p.QueueMessage(wire.NewMsgPing(nonce), nil)

		case <-p.quit:
			break out
		}
	}

	<-p.queueQuit

	// Drain any wait channels before we go away so we don't leave something
	// waiting for us. We have waited on queueQuit and thus we can be sure
	// that we will not miss anything sent on sendQueue.
cleanup:
	for {
		select {
		case msg := <-p.sendQueue:
			if msg.doneChan != nil {
				msg.doneChan <- struct{}{}
			}
			// no need to send on sendDoneQueue since queueHandler
			// has been waited on and already exited.
		default:
			break cleanup
		}
	}
	close(p.outQuit)
	log.Tracef("Peer output handler done for %s", p)
}

// QueueMessage adds the passed wire message to the peer send queue.
//
// This function is safe for concurrent access.
func (p *Peer) QueueMessage(msg wire.Message, doneChan chan<- struct{}) {
	// Avoid risk of deadlock if goroutine already exited.  The goroutine
	// we will be sending to hangs around until it knows for a fact that
	// it is marked as disconnected and *then* it drains the channels.
	if !p.Connected() {
		if doneChan != nil {
			go func() {
				doneChan <- struct{}{}
			}()
		}
		return
	}
	p.outputQueue <- outMsg{msg: msg, doneChan: doneChan}
}

// QueueInventory adds the passed inventory to the inventory send queue which
// might not be sent right away, rather it is trickled to the peer in batches.
// Inventory that the peer is already known to have is ignored.
//
// This function is safe for concurrent access.
func (p *Peer) QueueInventory(invVect *wire.InvVect) {
	// Don't add the inventory to the send queue if the peer is already
	// known to have it.
	if p.knownInventory.Exists(invVect) {
		return
	}

	// Avoid risk of deadlock if goroutine already exited.  The goroutine
	// we will be sending to hangs around until it knows for a fact that
	// it is marked as disconnected and *then* it drains the channels.
	if !p.Connected() {
		return
	}

	p.outputInvChan <- invVect
}

<<<<<<< HEAD
// AssociateConnection associates the given conn to the peer.   Calling this
=======
// AssociateConnection associates the given conn to the peer. Calling this
>>>>>>> 4494f0f8
// function when the peer is already connected will have no effect.
func (p *Peer) AssociateConnection(conn net.Conn) {
	// Already connected?
	if !atomic.CompareAndSwapInt32(&p.connected, 0, 1) {
		return
	}

	p.conn = conn
	p.timeConnected = time.Now()

	if p.inbound {
		p.addr = p.conn.RemoteAddr().String()

		// Set up a NetAddress for the peer to be used with AddrManager.  We
		// only do this inbound because outbound set this up at connection time
		// and no point recomputing.
		na, err := newNetAddress(p.conn.RemoteAddr(), p.services)
		if err != nil {
			log.Errorf("Cannot create remote net address: %v", err)
			p.Disconnect()
			return
		}
		p.na = na
	}

	go func(peer *Peer) {
		if err := peer.start(); err != nil {
			log.Debugf("Cannot start peer %v: %v", peer, err)
			peer.Disconnect()
		}
	}(p)
}

// Connected returns whether or not the peer is currently connected.
//
// This function is safe for concurrent access.
func (p *Peer) Connected() bool {
	return atomic.LoadInt32(&p.connected) != 0 &&
		atomic.LoadInt32(&p.disconnect) == 0
}

// Disconnect disconnects the peer by closing the connection.  Calling this
// function when the peer is already disconnected or in the process of
// disconnecting will have no effect.
func (p *Peer) Disconnect() {
	if atomic.AddInt32(&p.disconnect, 1) != 1 {
		return
	}

	log.Tracef("Disconnecting %s", p)
	if atomic.LoadInt32(&p.connected) != 0 {
		p.conn.Close()
	}
	close(p.quit)
}

// start begins processing input and output messages.
func (p *Peer) start() error {
	log.Tracef("Starting peer %s", p)

	negotiateErr := make(chan error, 1)
	go func() {
		if p.inbound {
			negotiateErr <- p.negotiateInboundProtocol()
		} else {
			negotiateErr <- p.negotiateOutboundProtocol()
		}
	}()

	// Negotiate the protocol within the specified negotiateTimeout.
	select {
	case err := <-negotiateErr:
		if err != nil {
			return err
		}
	case <-time.After(negotiateTimeout):
		return errors.New("protocol negotiation timeout")
	}
	log.Debugf("Connected to %s", p.Addr())

	// The protocol has been negotiated successfully so start processing input
	// and output messages.
	go p.stallHandler()
	go p.inHandler()
	go p.queueHandler()
	go p.outHandler()

	// Send our verack message now that the IO processing machinery has started.
	p.QueueMessage(wire.NewMsgVerAck(), nil)
	return nil
}

// WaitForDisconnect waits until the peer has completely disconnected and all
// resources are cleaned up.  This will happen if either the local or remote
// side has been disconnected or the peer is forcibly disconnected via
// Disconnect.
func (p *Peer) WaitForDisconnect() {
	<-p.quit
}

// readRemoteVersionMsg waits for the next message to arrive from the remote
// peer.  If the next message is not a version message or the version is not
// acceptable then return an error.
func (p *Peer) readRemoteVersionMsg() error {
	// Read their version message.
	msg, _, err := p.readMessage()
	if err != nil {
		return err
	}

	remoteVerMsg, ok := msg.(*wire.MsgVersion)
	if !ok {
		errStr := "A version message must precede all others"
		log.Errorf(errStr)

		rejectMsg := wire.NewMsgReject(msg.Command(), wire.RejectMalformed,
			errStr)
		return p.writeMessage(rejectMsg)
	}

	if err := p.handleRemoteVersionMsg(remoteVerMsg); err != nil {
		return err
	}

	if p.cfg.Listeners.OnVersion != nil {
		p.cfg.Listeners.OnVersion(p, remoteVerMsg)
	}
	return nil
}

// writeLocalVersionMsg writes our version message to the remote peer.
func (p *Peer) writeLocalVersionMsg() error {
	localVerMsg, err := p.localVersionMsg()
	if err != nil {
		return err
	}

	if err := p.writeMessage(localVerMsg); err != nil {
		return err
	}

	p.flagsMtx.Lock()
	p.versionSent = true
	p.flagsMtx.Unlock()
	return nil
}

// negotiateInboundProtocol waits to receive a version message from the peer
// then sends our version message. If the events do not occur in that order then
// it returns an error.
func (p *Peer) negotiateInboundProtocol() error {
	if err := p.readRemoteVersionMsg(); err != nil {
		return err
	}

	return p.writeLocalVersionMsg()
}

// negotiateOutboundProtocol sends our version message then waits to receive a
// version message from the peer.  If the events do not occur in that order then
// it returns an error.
func (p *Peer) negotiateOutboundProtocol() error {
	if err := p.writeLocalVersionMsg(); err != nil {
		return err
	}

	return p.readRemoteVersionMsg()
}

// newPeerBase returns a new base decred peer based on the inbound flag.  This
// is used by the NewInboundPeer and NewOutboundPeer functions to perform base
// setup needed by both types of peers.
func newPeerBase(cfg *Config, inbound bool) *Peer {
	// Default to the max supported protocol version.  Override to the
	// version specified by the caller if configured.
	protocolVersion := MaxProtocolVersion
	if cfg.ProtocolVersion != 0 {
		protocolVersion = cfg.ProtocolVersion
	}

	// Set the chain parameters to testnet if the caller did not specify any.
	if cfg.ChainParams == nil {
		cfg.ChainParams = &chaincfg.TestNet2Params
	}

	p := Peer{
		inbound:         inbound,
		knownInventory:  newMruInventoryMap(maxKnownInventory),
		stallControl:    make(chan stallControlMsg, 1), // nonblocking sync
		outputQueue:     make(chan outMsg, outputBufferSize),
		sendQueue:       make(chan outMsg, 1),   // nonblocking sync
		sendDoneQueue:   make(chan struct{}, 1), // nonblocking sync
		outputInvChan:   make(chan *wire.InvVect, outputBufferSize),
		inQuit:          make(chan struct{}),
		queueQuit:       make(chan struct{}),
		outQuit:         make(chan struct{}),
		quit:            make(chan struct{}),
		cfg:             *cfg, // Copy so caller can't mutate.
		services:        cfg.Services,
		protocolVersion: protocolVersion,
	}
	return &p
}

// NewInboundPeer returns a new inbound decred peer. Use Start to begin
// processing incoming and outgoing messages.
func NewInboundPeer(cfg *Config) *Peer {
	return newPeerBase(cfg, true)
}

// NewOutboundPeer returns a new outbound decred peer.
func NewOutboundPeer(cfg *Config, addr string) (*Peer, error) {
	p := newPeerBase(cfg, false)
	p.addr = addr

	host, portStr, err := net.SplitHostPort(addr)
	if err != nil {
		return nil, err
	}

	port, err := strconv.ParseUint(portStr, 10, 16)
	if err != nil {
		return nil, err
	}

	if cfg.HostToNetAddress != nil {
		na, err := cfg.HostToNetAddress(host, uint16(port), cfg.Services)
		if err != nil {
			return nil, err
		}
		p.na = na
	} else {
		p.na = wire.NewNetAddressIPPort(net.ParseIP(host), uint16(port),
			cfg.Services)
	}

	return p, nil
}

func init() {
	rand.Seed(time.Now().UnixNano())
}<|MERGE_RESOLUTION|>--- conflicted
+++ resolved
@@ -1846,12 +1846,9 @@
 	p.outputInvChan <- invVect
 }
 
-<<<<<<< HEAD
-// AssociateConnection associates the given conn to the peer.   Calling this
-=======
-// AssociateConnection associates the given conn to the peer. Calling this
->>>>>>> 4494f0f8
-// function when the peer is already connected will have no effect.
+// AssociateConnection associates the given conn to the peer.
+// Calling this function when the peer is already connected will
+// have no effect.
 func (p *Peer) AssociateConnection(conn net.Conn) {
 	// Already connected?
 	if !atomic.CompareAndSwapInt32(&p.connected, 0, 1) {
