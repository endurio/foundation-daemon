--- conflicted
+++ resolved
@@ -23,8 +23,8 @@
 		want     int64          // Expected fee.
 	}{
 		{
-			// Ensure combination of size and fee that are less than 1000
-			// produce a non-zero fee.
+			// Ensure combination of size and fee that are less than
+			// 1000 produce a non-zero fee.
 			"250 bytes with relay fee of 3",
 			250,
 			3,
@@ -34,17 +34,13 @@
 			"1000 bytes with default minimum relay fee",
 			1000,
 			defaultMinRelayTxFee,
-			100,
+			1000000,
 		},
 		{
 			"max standard tx size with default minimum relay fee",
 			maxStandardTxSize,
 			defaultMinRelayTxFee,
-<<<<<<< HEAD
 			100000000,
-=======
-			100000,
->>>>>>> 4b7206b5
 		},
 		{
 			"max standard tx size with max satoshi relay fee",
