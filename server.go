--- conflicted
+++ resolved
@@ -113,11 +113,8 @@
 	nat                  NAT
 	db                   database.Db
 	timeSource           blockchain.MedianTimeSource
-<<<<<<< HEAD
 	tmdb                 *stake.TicketDB
-=======
 	services             wire.ServiceFlag
->>>>>>> c9ee3d9c
 }
 
 type peerState struct {
@@ -1296,16 +1293,12 @@
 		return nil, err
 	}
 
-<<<<<<< HEAD
-	amgr := addrmgr.New(cfg.DataDir, dcrdLookup)
-=======
 	services := defaultServices
 	if cfg.NoPeerBloomFilters {
 		services &^= wire.SFNodeBloom
 	}
 
-	amgr := addrmgr.New(cfg.DataDir, btcdLookup)
->>>>>>> c9ee3d9c
+	amgr := addrmgr.New(cfg.DataDir, dcrdLookup)
 
 	var listeners []net.Listener
 	var nat NAT
