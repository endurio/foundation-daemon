--- conflicted
+++ resolved
@@ -592,12 +592,9 @@
 // NewEngine returns a new script engine for the provided public key script,
 // transaction, and input index.  The flags modify the behavior of the script
 // engine according to the description provided by each flag.
-<<<<<<< HEAD
 func NewEngine(scriptPubKey []byte, tx *wire.MsgTx, txIdx int,
-	flags ScriptFlags, scriptVersion uint16) (*Engine, error) {
-=======
-func NewEngine(scriptPubKey []byte, tx *wire.MsgTx, txIdx int, flags ScriptFlags, sigCache *SigCache) (*Engine, error) {
->>>>>>> 0029905d
+	flags ScriptFlags, scriptVersion uint16, sigCache *SigCache) (*Engine, error) {
+
 	// The provided transaction input index must refer to a valid input.
 	if txIdx < 0 || txIdx >= len(tx.TxIn) {
 		return nil, ErrInvalidIndex
@@ -612,11 +609,7 @@
 	// allowing the clean stack flag without the P2SH flag would make it
 	// possible to have a situation where P2SH would not be a soft fork when
 	// it should be.
-<<<<<<< HEAD
-	vm := Engine{version: scriptVersion, flags: flags}
-=======
-	vm := Engine{flags: flags, sigCache: sigCache}
->>>>>>> 0029905d
+	vm := Engine{version: scriptVersion, flags: flags, sigCache: sigCache}
 	if vm.hasFlag(ScriptVerifyCleanStack) && !vm.hasFlag(ScriptBip16) {
 		return nil, ErrInvalidFlags
 	}
